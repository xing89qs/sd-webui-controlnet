--- conflicted
+++ resolved
@@ -1,14 +1,7 @@
 import launch
 
 if not launch.is_installed("opencv-python"):
-<<<<<<< HEAD
     launch.run_pip("install opencv-python", "requirement for sd-webui-controlnet")
-    
-if not launch.is_installed("prettytable"):
-    launch.run_pip("install prettytable", "requirement for sd-webui-controlnet")
 
 if not launch.is_installed("svglib"):
-    launch.run_pip("install svglib reportlab", "requirement for sd-webui-controlnet (svg_input)")
-=======
-    launch.run_pip("install opencv-python", "requirement for sd-webui-controlnet")
->>>>>>> 7b987376
+    launch.run_pip("install svglib reportlab", "requirement for sd-webui-controlnet (svg_input)")