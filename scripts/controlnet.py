--- conflicted
+++ resolved
@@ -381,11 +381,8 @@
         default_conf, "Config file for Control Net models", section=section))
     shared.opts.add_option("control_net_models_path", shared.OptionInfo(
         "", "Extra path to scan for ControlNet models (e.g. training output directory)", section=section))
-<<<<<<< HEAD
-    shared.opts.add_option("control_net_transfer_control", shared.OptionInfo(
-=======
+
     shared.opts.add_option("control_net_control_transfer", shared.OptionInfo(
->>>>>>> 45bad2b9
         False, "Apply transfer control when loading models", gr.Checkbox, {"interactive": True}, section=section))
     shared.opts.add_option("control_net_no_detectmap", shared.OptionInfo(
         False, "Do not append detectmap to output", gr.Checkbox, {"interactive": True}, section=section))
