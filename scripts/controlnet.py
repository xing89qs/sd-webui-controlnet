import gc
import os
import stat
from collections import OrderedDict
from enum import Enum
from typing import Union

import torch

import modules.scripts as scripts
from modules import shared, devices, script_callbacks, processing, masking, images
import gradio as gr
import numpy as np

from einops import rearrange
from scripts.cldm import PlugableControlModel
from scripts.processor import *
from scripts.adapter import PlugableAdapter
from scripts.utils import load_state_dict
from scripts.hook import ControlParams, UnetHook
from modules import sd_models
from modules.paths import models_path
from modules.processing import StableDiffusionProcessingImg2Img
from modules.images import save_image
from PIL import Image
from torchvision.transforms import Resize, InterpolationMode, CenterCrop, Compose

gradio_compat = True
try:
    from distutils.version import LooseVersion
    from importlib_metadata import version
    if LooseVersion(version("gradio")) < LooseVersion("3.10"):
        gradio_compat = False
except ImportError:
    pass

# svgsupports
svgsupport = False
try:
    import io
    import base64
    from svglib.svglib import svg2rlg
    from reportlab.graphics import renderPM
    svgsupport = True
except ImportError:
    pass

CN_MODEL_EXTS = [".pt", ".pth", ".ckpt", ".safetensors"]
cn_models = OrderedDict()      # "My_Lora(abcd1234)" -> C:/path/to/model.safetensors
cn_models_names = {}  # "my_lora" -> "My_Lora(abcd1234)"
cn_models_dir = os.path.join(models_path, "ControlNet")
cn_models_dir_old = os.path.join(scripts.basedir(), "models")

default_conf = os.path.join("models", "cldm_v15.yaml")
default_conf_adapter = os.path.join("models", "sketch_adapter_v14.yaml")
cn_detectedmap_dir = os.path.join("detected_maps")
default_detectedmap_dir = cn_detectedmap_dir
script_dir = scripts.basedir()

os.makedirs(cn_models_dir, exist_ok=True)
os.makedirs(cn_detectedmap_dir, exist_ok=True)

refresh_symbol = '\U0001f504'       # 🔄
switch_values_symbol = '\U000021C5' # ⇅
camera_symbol = '\U0001F4F7'        # 📷
reverse_symbol = '\U000021C4'       # ⇄
tossup_symbol = '\u2934'

webcam_enabled = False
webcam_mirrored = False

PARAM_COUNT = 15


class ToolButton(gr.Button, gr.components.FormComponent):
    """Small button with single emoji as text, fits inside gradio forms"""

    def __init__(self, **kwargs):
        super().__init__(variant="tool", **kwargs)

    def get_block_name(self):
        return "button"
    

def traverse_all_files(curr_path, model_list):
    f_list = [(os.path.join(curr_path, entry.name), entry.stat())
              for entry in os.scandir(curr_path)]
    for f_info in f_list:
        fname, fstat = f_info
        if os.path.splitext(fname)[1] in CN_MODEL_EXTS:
            model_list.append(f_info)
        elif stat.S_ISDIR(fstat.st_mode):
            model_list = traverse_all_files(fname, model_list)
    return model_list


def get_all_models(sort_by, filter_by, path):
    res = OrderedDict()
    fileinfos = traverse_all_files(path, [])
    filter_by = filter_by.strip(" ")
    if len(filter_by) != 0:
        fileinfos = [x for x in fileinfos if filter_by.lower()
                     in os.path.basename(x[0]).lower()]
    if sort_by == "name":
        fileinfos = sorted(fileinfos, key=lambda x: os.path.basename(x[0]))
    elif sort_by == "date":
        fileinfos = sorted(fileinfos, key=lambda x: -x[1].st_mtime)
    elif sort_by == "path name":
        fileinfos = sorted(fileinfos)

    for finfo in fileinfos:
        filename = finfo[0]
        name = os.path.splitext(os.path.basename(filename))[0]
        # Prevent a hypothetical "None.pt" from being listed.
        if name != "None":
            res[name + f" [{sd_models.model_hash(filename)}]"] = filename

    return res


def find_closest_lora_model_name(search: str):
    if not search:
        return None
    if search in cn_models:
        return search
    search = search.lower()
    if search in cn_models_names:
        return cn_models_names.get(search)
    applicable = [name for name in cn_models_names.keys()
                  if search in name.lower()]
    if not applicable:
        return None
    applicable = sorted(applicable, key=lambda name: len(name))
    return cn_models_names[applicable[0]]


def swap_img2img_pipeline(p: processing.StableDiffusionProcessingImg2Img):
    p.__class__ = processing.StableDiffusionProcessingTxt2Img
    dummy = processing.StableDiffusionProcessingTxt2Img()
    for k,v in dummy.__dict__.items():
        if hasattr(p, k):
            continue
        setattr(p, k, v)


def update_cn_models():
    cn_models.clear()
    ext_dirs = (shared.opts.data.get("control_net_models_path", None), getattr(shared.cmd_opts, 'controlnet_dir', None))
    extra_lora_paths = (extra_lora_path for extra_lora_path in ext_dirs
                if extra_lora_path is not None and os.path.exists(extra_lora_path))
    paths = [cn_models_dir, cn_models_dir_old, *extra_lora_paths]

    for path in paths:
        sort_by = shared.opts.data.get(
            "control_net_models_sort_models_by", "name")
        filter_by = shared.opts.data.get("control_net_models_name_filter", "")
        found = get_all_models(sort_by, filter_by, path)
        cn_models.update({**found, **cn_models})

    # insert "None" at the beginning of `cn_models` in-place
    cn_models_copy = OrderedDict(cn_models)
    cn_models.clear()
    cn_models.update({**{"None": None}, **cn_models_copy})

    cn_models_names.clear()
    for name_and_hash, filename in cn_models.items():
        if filename is None:
            continue
        name = os.path.splitext(os.path.basename(filename))[0].lower()
        cn_models_names[name] = name_and_hash


update_cn_models()


class ResizeMode(Enum):
    RESIZE = "Just Resize"
    INNER_FIT = "Scale to Fit (Inner Fit)"
    OUTER_FIT = "Envelope (Outer Fit)"


def resize_mode_from_value(value: Union[str, int, ResizeMode]) -> ResizeMode:
    if isinstance(value, str):
        return ResizeMode(value)
    elif isinstance(value, int):
        return [e for e in ResizeMode][value]
    else:
        return value

class Script(scripts.Script):
    model_cache = OrderedDict()

    def __init__(self) -> None:
        super().__init__()
        self.latest_network = None
        self.preprocessor = {
            "none": lambda x, *args, **kwargs: (x, True),
            "canny": canny,
            "depth": midas,
            "depth_leres": leres,
            "hed": hed,
            "mlsd": mlsd,
            "normal_map": midas_normal,
            "openpose": openpose,
            "openpose_hand": openpose_hand,
            "clip_vision": clip,
            "color": color,
            "pidinet": pidinet,
            "scribble": simple_scribble,
            "fake_scribble": fake_scribble,
            "segmentation": uniformer,
            "binary": binary,
        }
        self.unloadable = {
            "hed": unload_hed,
            "fake_scribble": unload_hed,
            "mlsd": unload_mlsd,
            "clip": unload_clip,
            "depth": unload_midas,
            "depth_leres": unload_leres,
            "normal_map": unload_midas,
            "pidinet": unload_pidinet,
            "openpose": unload_openpose,
            "openpose_hand": unload_openpose,
            "segmentation": unload_uniformer,
        }
        self.input_image = None
        self.latest_model_hash = ""
        self.txt2img_w_slider = gr.Slider()
        self.txt2img_h_slider = gr.Slider()
        self.img2img_w_slider = gr.Slider()
        self.img2img_h_slider = gr.Slider()

    def title(self):
        return "ControlNet"

    def show(self, is_img2img):
        # if is_img2img:
            # return False
        return scripts.AlwaysVisible
    
    def after_component(self, component, **kwargs):
        if component.elem_id == "txt2img_width":
            self.txt2img_w_slider = component
            return self.txt2img_w_slider
        if component.elem_id == "txt2img_height":
            self.txt2img_h_slider = component
            return self.txt2img_h_slider
        if component.elem_id == "img2img_width":
            self.img2img_w_slider = component
            return self.img2img_w_slider
        if component.elem_id == "img2img_height":
            self.img2img_h_slider = component
            return self.img2img_h_slider
        
    def get_threshold_block(self, proc):
        pass
    
    def uigroup(self, is_img2img):
        ctrls = ()
        infotext_fields = []
        with gr.Row():
            input_image = gr.Image(source='upload', mirror_webcam=False, type='numpy', tool='sketch')
            generated_image = gr.Image(label="Annotator result", visible=False)

        with gr.Row():
            gr.HTML(value='<p>Invert colors if your image has white background.<br >Change your brush width to make it thinner if you want to draw something.<br ></p>')
            webcam_enable = ToolButton(value=camera_symbol)
            webcam_mirror = ToolButton(value=reverse_symbol)
            send_dimen_button = ToolButton(value=tossup_symbol)

        with gr.Row():
            enabled = gr.Checkbox(label='Enable', value=False)
            scribble_mode = gr.Checkbox(label='Invert Input Color', value=False)
            rgbbgr_mode = gr.Checkbox(label='RGB to BGR', value=False)
            lowvram = gr.Checkbox(label='Low VRAM', value=False)
            guess_mode = gr.Checkbox(label='Guess Mode', value=False)

        ctrls += (enabled,)
        # infotext_fields.append((enabled, "ControlNet Enabled"))
        
        def send_dimensions(image):
            def closesteight(num):
                rem = num % 8
                if rem <= 4:
                    return round(num - rem)
                else:
                    return round(num + (8 - rem))
            if(image):
                interm = np.asarray(image.get('image'))
                return closesteight(interm.shape[1]), closesteight(interm.shape[0])
            else:
                return gr.Slider.update(), gr.Slider.update()
                        
        def webcam_toggle():
            global webcam_enabled
            webcam_enabled = not webcam_enabled
            return {"value": None, "source": "webcam" if webcam_enabled else "upload", "__type__": "update"}
                
        def webcam_mirror_toggle():
            global webcam_mirrored
            webcam_mirrored = not webcam_mirrored
            return {"mirror_webcam": webcam_mirrored, "__type__": "update"}
            
        webcam_enable.click(fn=webcam_toggle, inputs=None, outputs=input_image)
        webcam_mirror.click(fn=webcam_mirror_toggle, inputs=None, outputs=input_image)

        def refresh_all_models(*inputs):
            update_cn_models()
                
            dd = inputs[0]
            selected = dd if dd in cn_models else "None"
            return gr.Dropdown.update(value=selected, choices=list(cn_models.keys()))

        with gr.Row():
            module = gr.Dropdown(list(self.preprocessor.keys()), label=f"Preprocessor", value="none")
            model = gr.Dropdown(list(cn_models.keys()), label=f"Model", value="None")
            refresh_models = ToolButton(value=refresh_symbol)
            refresh_models.click(refresh_all_models, model, model)
                # ctrls += (refresh_models, )
        with gr.Row():
            weight = gr.Slider(label=f"Weight", value=1.0, minimum=0.0, maximum=2.0, step=.05)
            guidance_start = gr.Slider(label="Guidance Start (T)", value=0.0, minimum=0.0, maximum=1.0, interactive=True)
            guidance_end = gr.Slider(label="Guidance End (T)", value=1.0, minimum=0.0, maximum=1.0, interactive=True)

            ctrls += (module, model, weight,)
                # model_dropdowns.append(model)
        def build_sliders(module):
            if module == "canny":
                return [
                    gr.update(label="Annotator resolution", value=512, minimum=64, maximum=2048, step=1, interactive=True),
                    gr.update(label="Canny low threshold", minimum=1, maximum=255, value=100, step=1, interactive=True),
                    gr.update(label="Canny high threshold", minimum=1, maximum=255, value=200, step=1, interactive=True),
                    gr.update(visible=True)
                ]
            elif module == "mlsd": #Hough
                return [
                    gr.update(label="Hough Resolution", minimum=64, maximum=2048, value=512, step=1, interactive=True),
                    gr.update(label="Hough value threshold (MLSD)", minimum=0.01, maximum=2.0, value=0.1, step=0.01, interactive=True),
                    gr.update(label="Hough distance threshold (MLSD)", minimum=0.01, maximum=20.0, value=0.1, step=0.01, interactive=True),
                    gr.update(visible=True)
                ]
            elif module in ["hed", "fake_scribble"]:
                return [
                    gr.update(label="HED Resolution", minimum=64, maximum=2048, value=512, step=1, interactive=True),
                    gr.update(label="Threshold A", value=64, minimum=64, maximum=1024, interactive=False),
                    gr.update(label="Threshold B", value=64, minimum=64, maximum=1024, interactive=False),
                    gr.update(visible=True)
                ]
            elif module in ["openpose", "openpose_hand", "segmentation"]:
                return [
                    gr.update(label="Annotator Resolution", minimum=64, maximum=2048, value=512, step=1, interactive=True),
                    gr.update(label="Threshold A", value=64, minimum=64, maximum=1024, interactive=False),
                    gr.update(label="Threshold B", value=64, minimum=64, maximum=1024, interactive=False),
                    gr.update(visible=True)
                ]
            elif module == "depth":
                return [
                    gr.update(label="Midas Resolution", minimum=64, maximum=2048, value=384, step=1, interactive=True),
                    gr.update(label="Threshold A", value=64, minimum=64, maximum=1024, interactive=False),
                    gr.update(label="Threshold B", value=64, minimum=64, maximum=1024, interactive=False),
                    gr.update(visible=True)
                ]
            elif module in ["depth_leres", "depth_leres_boost"]:
                return [
                    gr.update(label="LeReS Resolution", minimum=64, maximum=2048, value=512, step=1, interactive=True),
                    gr.update(label="Remove Near %", value=0, minimum=0, maximum=100, step=0.1, interactive=True),
                    gr.update(label="Remove Background %", value=0, minimum=0, maximum=100, step=0.1, interactive=True),
                    gr.update(visible=True)
                ]
            elif module == "normal_map":
                return [
                    gr.update(label="Normal Resolution", minimum=64, maximum=2048, value=512, step=1, interactive=True),
                    gr.update(label="Normal background threshold", minimum=0.0, maximum=1.0, value=0.4, step=0.01, interactive=True),
                    gr.update(label="Threshold B", value=64, minimum=64, maximum=1024, interactive=False),
                    gr.update(visible=True)
                ]
            elif module == "binary":
                return [
                    gr.update(label="Annotator resolution", value=512, minimum=64, maximum=2048, step=1, interactive=True),
                    gr.update(label="Binary threshold", minimum=0, maximum=255, value=0, step=1, interactive=True),
                    gr.update(label="Threshold B", value=64, minimum=64, maximum=1024, interactive=False),
                    gr.update(visible=True)
                ]
            elif module == "none":
                return [
                    gr.update(label="Normal Resolution", value=64, minimum=64, maximum=2048, interactive=False),
                    gr.update(label="Threshold A", value=64, minimum=64, maximum=1024, interactive=False),
                    gr.update(label="Threshold B", value=64, minimum=64, maximum=1024, interactive=False),
                    gr.update(visible=False)
                ]
            else:
                return [
                    gr.update(label="Annotator resolution", value=512, minimum=64, maximum=2048, step=1, interactive=True),
                    gr.update(label="Threshold A", value=64, minimum=64, maximum=1024, interactive=False),
                    gr.update(label="Threshold B", value=64, minimum=64, maximum=1024, interactive=False),
                    gr.update(visible=True)
                ]
                
        # advanced options    
        advanced = gr.Column(visible=False)
        with advanced:
            processor_res = gr.Slider(label="Annotator resolution", value=64, minimum=64, maximum=2048, interactive=False)
            threshold_a =  gr.Slider(label="Threshold A", value=64, minimum=64, maximum=1024, interactive=False)
            threshold_b =  gr.Slider(label="Threshold B", value=64, minimum=64, maximum=1024, interactive=False)
            
        if gradio_compat:    
            module.change(build_sliders, inputs=[module], outputs=[processor_res, threshold_a, threshold_b, advanced])
                
        # infotext_fields.extend((module, model, weight))

        def create_canvas(h, w):
            return np.zeros(shape=(h, w, 3), dtype=np.uint8) + 255
            
        def svgPreprocess(inputs):
            if (inputs):
                if (inputs['image'].startswith("data:image/svg+xml;base64,") and svgsupport):
                    svg_data = base64.b64decode(inputs['image'].replace('data:image/svg+xml;base64,',''))
                    drawing = svg2rlg(io.BytesIO(svg_data))
                    png_data = renderPM.drawToString(drawing, fmt='PNG')
                    encoded_string = base64.b64encode(png_data)
                    base64_str = str(encoded_string, "utf-8")
                    base64_str = "data:image/png;base64,"+ base64_str
                    inputs['image'] = base64_str
                return input_image.orgpreprocess(inputs)
            return None

        resize_mode = gr.Radio(choices=[e.value for e in ResizeMode], value=ResizeMode.INNER_FIT.value, label="Resize Mode")
        with gr.Row():
            with gr.Column():
                canvas_width = gr.Slider(label="Canvas Width", minimum=256, maximum=1024, value=512, step=64)
                canvas_height = gr.Slider(label="Canvas Height", minimum=256, maximum=1024, value=512, step=64)
                    
            if gradio_compat:
                canvas_swap_res = ToolButton(value=switch_values_symbol)
                canvas_swap_res.click(lambda w, h: (h, w), inputs=[canvas_width, canvas_height], outputs=[canvas_width, canvas_height])
                    
        create_button = gr.Button(value="Create blank canvas")
        create_button.click(fn=create_canvas, inputs=[canvas_height, canvas_width], outputs=[input_image])
        
        def run_annotator(image, module, pres, pthr_a, pthr_b):
            img = HWC3(image['image'])
            if not ((image['mask'][:, :, 0]==0).all() or (image['mask'][:, :, 0]==255).all()):
                img = HWC3(image['mask'][:, :, 0])
            preprocessor = self.preprocessor[module]
            result = None
            if pres > 64:
                result, is_image = preprocessor(img, res=pres, thr_a=pthr_a, thr_b=pthr_b)
            else:
                result, is_image = preprocessor(img)
            
            if is_image:
                return gr.update(value=result, visible=True, interactive=False)
        
        with gr.Row():
            annotator_button = gr.Button(value="Preview annotator result")
            annotator_button_hide = gr.Button(value="Hide annotator result")
        
        annotator_button.click(fn=run_annotator, inputs=[input_image, module, processor_res, threshold_a, threshold_b], outputs=[generated_image])
        annotator_button_hide.click(fn=lambda: gr.update(visible=False), inputs=None, outputs=[generated_image])

        if is_img2img:
            send_dimen_button.click(fn=send_dimensions, inputs=[input_image], outputs=[self.img2img_w_slider, self.img2img_h_slider])
        else:
            send_dimen_button.click(fn=send_dimensions, inputs=[input_image], outputs=[self.txt2img_w_slider, self.txt2img_h_slider])                                        
        
        ctrls += (input_image, scribble_mode, resize_mode, rgbbgr_mode)
        ctrls += (lowvram,)
        ctrls += (processor_res, threshold_a, threshold_b, guidance_start, guidance_end, guess_mode)
            
        input_image.orgpreprocess=input_image.preprocess
        input_image.preprocess=svgPreprocess
    
        return ctrls
        

    def ui(self, is_img2img):
        """this function should create gradio UI elements. See https://gradio.app/docs/#components
        The return value should be an array of all components that are used in processing.
        Values of those returned components will be passed to run() and process() functions.
        """
        self.infotext_fields = []
        ctrls_group = (
            gr.State(is_img2img),
            gr.State(True),  # is_ui
        )
        max_models = shared.opts.data.get("control_net_max_models_num", 1)
        with gr.Group():
            with gr.Accordion("ControlNet", open = False, elem_id="controlnet"):
                if max_models > 1:
                    with gr.Tabs():
                            for i in range(max_models):
                                with gr.Tab(f"Control Model - {i}"):
                                    ctrls = self.uigroup(is_img2img)
                                    self.register_modules(f"ControlNet-{i}", ctrls)
                                    ctrls_group += ctrls
                else:
                    with gr.Column():
                        ctrls = self.uigroup(is_img2img)
                        self.register_modules(f"ControlNet", ctrls)
                        ctrls_group += ctrls

                return ctrls_group
            
    def register_modules(self, tabname, params):
        enabled, module, model, weight = params[:4]
        guidance_start, guidance_end, guess_mode = params[-3:]
        
        self.infotext_fields.extend([
            (enabled, f"{tabname} Enabled"),
            (module, f"{tabname} Preprocessor"),
            (model, f"{tabname} Model"),
            (weight, f"{tabname} Weight"),
            (guidance_start, f"{tabname} Guidance Start"),
            (guidance_end, f"{tabname} Guidance End"),
        ])
        
    def clear_control_model_cache(self):
        Script.model_cache.clear()
        gc.collect()
        devices.torch_gc()

    def load_control_model(self, p, unet, model, lowvram):
        if model in Script.model_cache:
            print(f"Loading model from cache: {model}")
            return Script.model_cache[model]

        # Remove model from cache to clear space before building another model
        if len(Script.model_cache) > 0 and len(Script.model_cache) >= shared.opts.data.get("control_net_model_cache_size", 2):
            Script.model_cache.popitem(last=False)
            gc.collect()
            devices.torch_gc()

        model_net = self.build_control_model(p, unet, model, lowvram)

        if shared.opts.data.get("control_net_model_cache_size", 2) > 0:
            Script.model_cache[model] = model_net

        return model_net

    def build_control_model(self, p, unet, model, lowvram):

        model_path = cn_models.get(model, None)
        if model_path is None:
            raise RuntimeError(f"model not found: {model}")

        # trim '"' at start/end
        if model_path.startswith("\"") and model_path.endswith("\""):
            model_path = model_path[1:-1]

        if not os.path.exists(model_path):
            raise ValueError(f"file not found: {model_path}")

        print(f"Loading model: {model}")
        state_dict = load_state_dict(model_path)
        network_module = PlugableControlModel
        network_config = shared.opts.data.get("control_net_model_config", default_conf)
        if not os.path.isabs(network_config):
            network_config = os.path.join(script_dir, network_config)

        if any([k.startswith("body.") or k == 'style_embedding' for k, v in state_dict.items()]):
            # adapter model     
            network_module = PlugableAdapter
            network_config = shared.opts.data.get("control_net_model_adapter_config", default_conf)
            if not os.path.isabs(network_config):
                network_config = os.path.join(script_dir, network_config)
            
        override_config = os.path.splitext(model_path)[0] + ".yaml"
        if os.path.exists(override_config):
            network_config = override_config

        network = network_module(
            state_dict=state_dict, 
            config_path=network_config,  
            lowvram=lowvram,
            base_model=unet,
        )
        network.to(p.sd_model.device, dtype=p.sd_model.dtype)
        print(f"ControlNet model {model} loaded.")
        return network

    @staticmethod
    def get_remote_call(p, attribute, default=None, idx=0, strict=False, force=False):
        if not force and not shared.opts.data.get("control_net_allow_script_control", False):
            return default

        def get_element(obj, idx, strict=False):
            if not isinstance(obj, list):
                return obj if not strict or idx == 0 else None
            elif idx < len(obj):
                return obj[idx]
            else:
                return None

        attribute_value = get_element(getattr(p, attribute, None), idx, strict)
        default_value = get_element(default, idx)
        return attribute_value if attribute_value is not None else default_value

    def parse_remote_call(self, p, params, idx):
        if params is None:
            params = [None] * PARAM_COUNT

        enabled, module, model, weight, image, scribble_mode, \
            resize_mode, rgbbgr_mode, lowvram, pres, pthr_a, pthr_b, guidance_start, guidance_end, guess_mode = params

        selector = self.get_remote_call

        enabled = selector(p, "control_net_enabled", enabled, idx, strict=True)
        module = selector(p, "control_net_module", module, idx)
        model = selector(p, "control_net_model", model, idx)
        weight = selector(p, "control_net_weight", weight, idx)
        image = selector(p, "control_net_image", image, idx)
        scribble_mode = selector(p, "control_net_scribble_mode", scribble_mode, idx)
        resize_mode = selector(p, "control_net_resize_mode", resize_mode, idx)
        rgbbgr_mode = selector(p, "control_net_rgbbgr_mode", rgbbgr_mode, idx)
        lowvram = selector(p, "control_net_lowvram", lowvram, idx)
        pres = selector(p, "control_net_pres", pres, idx)
        pthr_a = selector(p, "control_net_pthr_a", pthr_a, idx)
        pthr_b = selector(p, "control_net_pthr_b", pthr_b, idx)
        guidance_strength = selector(p, "control_net_guidance_strength", 1.0, idx)
        guidance_start = selector(p, "control_net_guidance_start", guidance_start, idx)
        guidance_end = selector(p, "control_net_guidance_end", guidance_end, idx)
        guess_mode = selector(p, "control_net_guess_mode", guess_mode, idx)
        if guidance_strength < 1.0:
            # for backward compatible
            guidance_end = guidance_strength

        input_image = selector(p, "control_net_input_image", None, idx)

        return (enabled, module, model, weight, image, scribble_mode, \
            resize_mode, rgbbgr_mode, lowvram, pres, pthr_a, pthr_b, guidance_start, guidance_end, guess_mode), input_image
        
    def detectmap_proc(self, detected_map, module, rgbbgr_mode, resize_mode, h, w):
        detected_map = HWC3(detected_map)
        if module == "normal_map" or rgbbgr_mode:
            control = torch.from_numpy(detected_map[:, :, ::-1].copy()).float().to(devices.get_device_for("controlnet")) / 255.0
        else:
            control = torch.from_numpy(detected_map.copy()).float().to(devices.get_device_for("controlnet")) / 255.0
            
        control = rearrange(control, 'h w c -> c h w')
        detected_map = rearrange(torch.from_numpy(detected_map), 'h w c -> c h w')

        if resize_mode == "Scale to Fit (Inner Fit)":
            transform = Compose([
                Resize(h if h<w else w, interpolation=InterpolationMode.BICUBIC),
                CenterCrop(size=(h, w)),
            ])
            control = transform(control)
            detected_map = transform(detected_map)
        elif resize_mode == "Envelope (Outer Fit)":
            transform = Compose([
                Resize(h if h>w else w, interpolation=InterpolationMode.BICUBIC),
                CenterCrop(size=(h, w))
            ]) 
            control = transform(control)
            detected_map = transform(detected_map)
        else:
            control = Resize((h,w), interpolation=InterpolationMode.BICUBIC)(control)
            detected_map = Resize((h,w), interpolation=InterpolationMode.BICUBIC)(detected_map)
            
        # for log use
        detected_map = rearrange(detected_map, 'c h w -> h w c').numpy().astype(np.uint8)
        return control, detected_map

    def process(self, p, is_img2img=False, is_ui=False, *args):
        """
        This function is called before processing begins for AlwaysVisible scripts.
        You can modify the processing object (p) here, inject hooks, etc.
        args contains all values returned by components from ui()
        """
        unet = p.sd_model.model.diffusion_model
        if self.latest_network is not None:
            # always restore (~0.05s)
            self.latest_network.restore(unet)

        control_groups = []
        params_group = [args[i:i + PARAM_COUNT] for i in range(0, len(args), PARAM_COUNT)]
        if len(params_group) == 0:
            # fill a null group
            params, _ = self.parse_remote_call(p, None, 0)
            if params[0]: # enabled
                params_group.append(params)

        for idx, params in enumerate(params_group):
            params, _ = self.parse_remote_call(p, params, idx)
            enabled, module, model, weight, image, scribble_mode, \
                resize_mode, rgbbgr_mode, lowvram, pres, pthr_a, pthr_b, guidance_start, guidance_end, guess_mode = params

            if not enabled:
                continue
            control_groups.append((module, model, params))
            if len(params_group) != 1:
                prefix = f"ControlNet-{idx}"
            else:
                prefix = "ControlNet"
            p.extra_generation_params.update({
                f"{prefix} Enabled": True,
                f"{prefix} Module": module,
                f"{prefix} Model": model,
                f"{prefix} Weight": weight,
                f"{prefix} Guidance Start": guidance_start,
                f"{prefix} Guidance End": guidance_end,
            })

        if len(params_group) == 0:
           self.latest_network = None
           return 

        detected_maps = []
        forward_params = []
        hook_lowvram = False
        
        # cache stuff
        if self.latest_model_hash != p.sd_model.sd_model_hash:
            self.clear_control_model_cache()

        # unload unused preproc
        module_list = [mod[0] for mod in control_groups]
        for key in self.unloadable:
            if key not in module_list:
                self.unloadable.get(module, lambda:None)()
            
        self.latest_model_hash = p.sd_model.sd_model_hash
        for idx, contents in enumerate(control_groups):
            module, model, params = contents
            _, input_image = self.parse_remote_call(p, params, idx)
            enabled, module, model, weight, image, scribble_mode, \
                resize_mode, rgbbgr_mode, lowvram, pres, pthr_a, pthr_b, guidance_start, guidance_end, guess_mode = params

            resize_mode = resize_mode if isinstance(resize_mode, ResizeMode) else resize_mode_from_value(resize_mode)
                
            if lowvram:
                hook_lowvram = True
                
            model_net = self.load_control_model(p, unet, model, lowvram)
            model_net.reset()

            is_img2img_batch_tab = is_img2img and img2img_tab_tracker.submit_img2img_tab == 'img2img_batch_tab'
            if is_img2img_batch_tab and hasattr(p, "image_control") and p.image_control is not None:
                input_image = HWC3(np.asarray(p.image_control)) 
            elif input_image is not None:
                input_image = HWC3(np.asarray(input_image))
            elif image is not None:
                input_image = HWC3(image['image'])
                if not ((image['mask'][:, :, 0]==0).all() or (image['mask'][:, :, 0]==255).all()):
                    print("using mask as input")
                    input_image = HWC3(image['mask'][:, :, 0])
                    scribble_mode = True
            else:
                # use img2img init_image as default
                input_image = getattr(p, "init_images", [None])[0] 
                if input_image is None:
                    raise ValueError('controlnet is enabled but no input image is given')
                input_image = HWC3(np.asarray(input_image))
                
            if issubclass(type(p), StableDiffusionProcessingImg2Img) and p.inpaint_full_res == True and p.image_mask is not None:
                input_image = Image.fromarray(input_image)
                mask = p.image_mask.convert('L')
                crop_region = masking.get_crop_region(np.array(mask), p.inpaint_full_res_padding)
                crop_region = masking.expand_crop_region(crop_region, p.width, p.height, mask.width, mask.height)

                input_image = input_image.crop(crop_region)
                input_image = images.resize_image(2, input_image, p.width, p.height)
                input_image = HWC3(np.asarray(input_image))
                    
            if scribble_mode:
                detected_map = np.zeros_like(input_image, dtype=np.uint8)
                detected_map[np.min(input_image, axis=2) < 127] = 255
                input_image = detected_map
            
            print(f"Loading preprocessor: {module}")
            preprocessor = self.preprocessor[module]
            h, w, bsz = p.height, p.width, p.batch_size
            if pres > 64:
                detected_map, is_image = preprocessor(input_image, res=pres, thr_a=pthr_a, thr_b=pthr_b)
            else:
                detected_map, is_image = preprocessor(input_image)
            
<<<<<<< HEAD
            control = rearrange(control, 'h w c -> c h w')
            detected_map = rearrange(torch.from_numpy(detected_map), 'h w c -> c h w')

            if resize_mode == ResizeMode.INNER_FIT:
                transform = Compose([
                    Resize(h if h<w else w, interpolation=InterpolationMode.BICUBIC),
                    CenterCrop(size=(h, w)),
                ])
                control = transform(control)
                detected_map = transform(detected_map)
            elif resize_mode == ResizeMode.OUTER_FIT:
                transform = Compose([
                    Resize(h if h>w else w, interpolation=InterpolationMode.BICUBIC),
                    CenterCrop(size=(h, w))
                ]) 
                control = transform(control)
                detected_map = transform(detected_map)
=======
            if is_image:
                control, detected_map = self.detectmap_proc(detected_map, module, rgbbgr_mode, resize_mode, h, w)
                detected_maps.append((detected_map, module))
>>>>>>> 84a2b22d
            else:
                control = detected_map  
            
            forward_param = ControlParams(
                control_model=model_net,
                hint_cond=control,
                guess_mode=guess_mode,
                weight=weight,
                guidance_stopped=False,
                start_guidance_percent=guidance_start,
                stop_guidance_percent=guidance_end,
                advanced_weighting=None,
                is_adapter=isinstance(model_net, PlugableAdapter),
                is_extra_cond=getattr(model_net, "target", "") == "scripts.adapter.StyleAdapter"
            )
            forward_params.append(forward_param)

            del model_net
            
        self.latest_network = UnetHook(lowvram=hook_lowvram)    
        self.latest_network.hook(unet)
        self.latest_network.notify(forward_params, p.sampler_name in ["DDIM", "PLMS"])
        self.detected_map = detected_maps
            
        if len(control_groups) > 0 and shared.opts.data.get("control_net_skip_img2img_processing") and hasattr(p, "init_images"):
            swap_img2img_pipeline(p)

    def postprocess(self, p, processed, is_img2img=False, is_ui=False, *args):
        if shared.opts.data.get("control_net_detectmap_autosaving", False) and self.latest_network is not None:
            for detect_map, module in self.detected_map:
                detectmap_dir = os.path.join(shared.opts.data.get("control_net_detectedmap_dir", False), module)
                if not os.path.isabs(detectmap_dir):
                    detectmap_dir = os.path.join(p.outpath_samples, detectmap_dir)
                os.makedirs(detectmap_dir, exist_ok=True)
                img = Image.fromarray(detect_map)
                save_image(img, detectmap_dir, module)

        is_img2img_batch_tab = is_ui and is_img2img and img2img_tab_tracker.submit_img2img_tab == 'img2img_batch_tab'
        no_detectmap_opt = shared.opts.data.get("control_net_no_detectmap", False)
        if self.latest_network is None or no_detectmap_opt or is_img2img_batch_tab:
            return

        if hasattr(self, "detected_map") and self.detected_map is not None:
            for detect_map, module in self.detected_map:
                if module in ["canny", "mlsd", "scribble", "fake_scribble", "pidinet", "binary"]:
                    detect_map = 255-detect_map
                processed.images.extend([Image.fromarray(detect_map)])

        self.input_image = None
        self.latest_network.restore(p.sd_model.model.diffusion_model)
        self.latest_network = None

        gc.collect()
        devices.torch_gc()

def update_script_args(p, value, arg_idx):
    for s in scripts.scripts_txt2img.alwayson_scripts:
        if isinstance(s, Script):
            args = list(p.script_args)
            # print(f"Changed arg {arg_idx} from {args[s.args_from + arg_idx - 1]} to {value}")
            args[s.args_from + arg_idx] = value
            p.script_args = tuple(args)
            break
        

def on_ui_settings():
    section = ('control_net', "ControlNet")
    shared.opts.add_option("control_net_model_config", shared.OptionInfo(
        default_conf, "Config file for Control Net models", section=section))
    shared.opts.add_option("control_net_model_adapter_config", shared.OptionInfo(
        default_conf_adapter, "Config file for Adapter models", section=section))
    shared.opts.add_option("control_net_detectedmap_dir", shared.OptionInfo(
        default_detectedmap_dir, "Directory for detected maps auto saving", section=section))
    shared.opts.add_option("control_net_models_path", shared.OptionInfo(
        "", "Extra path to scan for ControlNet models (e.g. training output directory)", section=section))
    shared.opts.add_option("control_net_max_models_num", shared.OptionInfo(
        1, "Multi ControlNet: Max models amount (requires restart)", gr.Slider, {"minimum": 1, "maximum": 10, "step": 1}, section=section))
    shared.opts.add_option("control_net_model_cache_size", shared.OptionInfo(
        1, "Model cache size (requires restart)", gr.Slider, {"minimum": 1, "maximum": 5, "step": 1}, section=section))
    shared.opts.add_option("control_net_control_transfer", shared.OptionInfo(
        False, "Apply transfer control when loading models", gr.Checkbox, {"interactive": True}, section=section))
    shared.opts.add_option("control_net_no_detectmap", shared.OptionInfo(
        False, "Do not append detectmap to output", gr.Checkbox, {"interactive": True}, section=section))
    shared.opts.add_option("control_net_detectmap_autosaving", shared.OptionInfo(
        False, "Allow detectmap auto saving", gr.Checkbox, {"interactive": True}, section=section))
    shared.opts.add_option("control_net_only_midctrl_hires", shared.OptionInfo(
        True, "Use mid-control on highres pass (second pass)", gr.Checkbox, {"interactive": True}, section=section))
    shared.opts.add_option("control_net_allow_script_control", shared.OptionInfo(
        False, "Allow other script to control this extension", gr.Checkbox, {"interactive": True}, section=section))
    shared.opts.add_option("control_net_skip_img2img_processing", shared.OptionInfo(
        False, "Skip img2img processing when using img2img initial image", gr.Checkbox, {"interactive": True}, section=section))
    shared.opts.add_option("control_net_monocular_depth_optim", shared.OptionInfo(
        False, "Enable optimized monocular depth estimation", gr.Checkbox, {"interactive": True}, section=section))
    shared.opts.add_option("control_net_only_mid_control", shared.OptionInfo(
        False, "Only use mid-control when inference", gr.Checkbox, {"interactive": True}, section=section))
    shared.opts.add_option("control_net_cfg_based_guidance", shared.OptionInfo(
        False, "Enable CFG-Based guidance", gr.Checkbox, {"interactive": True}, section=section))
    # shared.opts.add_option("control_net_advanced_weighting", shared.OptionInfo(
    #     False, "Enable advanced weight tuning", gr.Checkbox, {"interactive": False}, section=section))
    
    
class Img2ImgTabTracker:
    def __init__(self):
        self.img2img_tabs = set()
        self.active_img2img_tab = 'img2img_img2img_tab'
        self.submit_img2img_tab = None

    def save_submit_img2img_tab(self):
        self.submit_img2img_tab = self.active_img2img_tab

    def set_active_img2img_tab(self, tab):
        self.active_img2img_tab = tab.elem_id

    def on_after_component_callback(self, component, **_kwargs):
        if type(component) is gr.State:
            return

        if type(component) is gr.Button and component.elem_id == 'img2img_generate':
            component.click(fn=self.save_submit_img2img_tab, inputs=[], outputs=[])
            return

        tab = getattr(component, 'parent', None)
        is_tab = type(tab) is gr.Tab and getattr(tab, 'elem_id', None) is not None
        is_img2img_tab = is_tab and getattr(tab, 'parent', None) is not None and getattr(tab.parent, 'elem_id', None) == 'mode_img2img'
        if is_img2img_tab and tab.elem_id not in self.img2img_tabs:
            tab.select(fn=self.set_active_img2img_tab, inputs=gr.State(tab), outputs=[])
            self.img2img_tabs.add(tab.elem_id)
            return


img2img_tab_tracker = Img2ImgTabTracker()
script_callbacks.on_ui_settings(on_ui_settings)
script_callbacks.on_after_component(img2img_tab_tracker.on_after_component_callback)<|MERGE_RESOLUTION|>--- conflicted
+++ resolved
@@ -776,7 +776,12 @@
             else:
                 detected_map, is_image = preprocessor(input_image)
             
-<<<<<<< HEAD
+            if is_image:
+                control, detected_map = self.detectmap_proc(detected_map, module, rgbbgr_mode, resize_mode, h, w)
+                detected_maps.append((detected_map, module))
+            else:
+                control = detected_map  
+
             control = rearrange(control, 'h w c -> c h w')
             detected_map = rearrange(torch.from_numpy(detected_map), 'h w c -> c h w')
 
@@ -794,26 +799,16 @@
                 ]) 
                 control = transform(control)
                 detected_map = transform(detected_map)
-=======
-            if is_image:
-                control, detected_map = self.detectmap_proc(detected_map, module, rgbbgr_mode, resize_mode, h, w)
-                detected_maps.append((detected_map, module))
->>>>>>> 84a2b22d
             else:
-                control = detected_map  
-            
-            forward_param = ControlParams(
-                control_model=model_net,
-                hint_cond=control,
-                guess_mode=guess_mode,
-                weight=weight,
-                guidance_stopped=False,
-                start_guidance_percent=guidance_start,
-                stop_guidance_percent=guidance_end,
-                advanced_weighting=None,
-                is_adapter=isinstance(model_net, PlugableAdapter),
-                is_extra_cond=getattr(model_net, "target", "") == "scripts.adapter.StyleAdapter"
-            )
+                control = Resize((h,w), interpolation=InterpolationMode.BICUBIC)(control)
+                detected_map = Resize((h,w), interpolation=InterpolationMode.BICUBIC)(detected_map)
+            
+            # for log use
+            detected_map = rearrange(detected_map, 'c h w -> h w c').numpy().astype(np.uint8)
+            detected_maps.append((detected_map, module))
+            
+            # hint_cond, guess_mode, weight, guidance_stopped, stop_guidance_percent, advanced_weighting
+            forward_param = ControlParams(model_net, control, guess_mode, weight, False, guidance_start, guidance_end, None, isinstance(model_net, PlugableAdapter))
             forward_params.append(forward_param)
 
             del model_net
